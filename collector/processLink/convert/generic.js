const { v4 } = require("uuid");
const {
  PuppeteerWebBaseLoader,
} = require("langchain/document_loaders/web/puppeteer");
const { writeToServerDocuments } = require("../../utils/files");
const { tokenizeString } = require("../../utils/tokenizer");
const { default: slugify } = require("slugify");

async function scrapeGenericUrl(link, textOnly = false) {
  console.log(`-- Working URL ${link} --`);
  const content = await getPageContent(link);

  if (!content.length) {
    console.error(`Resulting URL content was empty at ${link}.`);
    return {
      success: false,
      reason: `No URL content found at ${link}.`,
      documents: [],
    };
  }

  if (textOnly) {
    return {
      success: true,
      content,
    };
  }

  const url = new URL(link);
  const filename = (url.host + "-" + url.pathname).replace(".", "_");

  const data = {
    id: v4(),
    url: "file://" + slugify(filename) + ".html",
    title: slugify(filename) + ".html",
    docAuthor: "no author found",
    description: "No description found.",
    docSource: "URL link uploaded by the user.",
    chunkSource: `link://${link}`,
    published: new Date().toLocaleString(),
    wordCount: content.split(" ").length,
    pageContent: content,
    token_count_estimate: tokenizeString(content).length,
  };

  const document = writeToServerDocuments(
    data,
    `url-${slugify(filename)}-${data.id}`
  );
  console.log(`[SUCCESS]: URL ${link} converted & ready for embedding.\n`);
  return { success: true, reason: null, documents: [document] };
}

async function getPageContent(link) {
  try {
    let pageContents = [];
    const loader = new PuppeteerWebBaseLoader(link, {
      launchOptions: {
        headless: "new",
<<<<<<< HEAD
        args: [
          '--no-sandbox',
          '--disable-setuid-sandbox'
        ]
=======
        ignoreHTTPSErrors: true,
>>>>>>> c8fe254d
      },
      gotoOptions: {
        waitUntil: "domcontentloaded",
      },
      async evaluate(page, browser) {
        const result = await page.evaluate(() => document.body.innerText);
        await browser.close();
        return result;
      },
    });

    const docs = await loader.load();

    for (const doc of docs) {
      pageContents.push(doc.pageContent);
    }

    return pageContents.join(" ");
  } catch (error) {
    console.error(
      "getPageContent failed to be fetched by puppeteer - falling back to fetch!",
      error
    );
  }

  try {
    const pageText = await fetch(link, {
      method: "GET",
      headers: {
        "Content-Type": "text/plain",
        "User-Agent":
          "Mozilla/5.0 (Macintosh; Intel Mac OS X 10_15_4) AppleWebKit/537.36 (KHTML, like Gecko) Chrome/85.0.4183.83 Safari/537.36,gzip(gfe)",
      },
    }).then((res) => res.text());
    return pageText;
  } catch (error) {
    console.error("getPageContent failed to be fetched by any method.", error);
  }

  return null;
}

module.exports = {
  scrapeGenericUrl,
};<|MERGE_RESOLUTION|>--- conflicted
+++ resolved
@@ -57,14 +57,11 @@
     const loader = new PuppeteerWebBaseLoader(link, {
       launchOptions: {
         headless: "new",
-<<<<<<< HEAD
+        ignoreHTTPSErrors: true,
         args: [
           '--no-sandbox',
           '--disable-setuid-sandbox'
         ]
-=======
-        ignoreHTTPSErrors: true,
->>>>>>> c8fe254d
       },
       gotoOptions: {
         waitUntil: "domcontentloaded",
