--- conflicted
+++ resolved
@@ -56,226 +56,6 @@
       EmbeddingModelPref: process.env.EMBEDDING_MODEL_PREF,
       EmbeddingModelMaxChunkLength:
         process.env.EMBEDDING_MODEL_MAX_CHUNK_LENGTH,
-<<<<<<< HEAD
-      LocalAiApiKey: !!process.env.LOCAL_AI_API_KEY,
-      DisableTelemetry: process.env.DISABLE_TELEMETRY || "false",
-      ...(vectorDB === "pinecone"
-        ? {
-          PineConeKey: !!process.env.PINECONE_API_KEY,
-          PineConeIndex: process.env.PINECONE_INDEX,
-        }
-        : {}),
-      ...(vectorDB === "chroma"
-        ? {
-          ChromaEndpoint: process.env.CHROMA_ENDPOINT,
-          ChromaApiHeader: process.env.CHROMA_API_HEADER,
-          ChromaApiKey: !!process.env.CHROMA_API_KEY,
-        }
-        : {}),
-      ...(vectorDB === "weaviate"
-        ? {
-          WeaviateEndpoint: process.env.WEAVIATE_ENDPOINT,
-          WeaviateApiKey: process.env.WEAVIATE_API_KEY,
-        }
-        : {}),
-      ...(vectorDB === "qdrant"
-        ? {
-          QdrantEndpoint: process.env.QDRANT_ENDPOINT,
-          QdrantApiKey: process.env.QDRANT_API_KEY,
-        }
-        : {}),
-      ...(vectorDB === "milvus"
-        ? {
-          MilvusAddress: process.env.MILVUS_ADDRESS,
-          MilvusUsername: process.env.MILVUS_USERNAME,
-          MilvusPassword: !!process.env.MILVUS_PASSWORD,
-        }
-        : {}),
-      ...(vectorDB === "zilliz"
-        ? {
-          ZillizEndpoint: process.env.ZILLIZ_ENDPOINT,
-          ZillizApiToken: process.env.ZILLIZ_API_TOKEN,
-        }
-        : {}),
-      ...(vectorDB === "astra"
-        ? {
-          AstraDBApplicationToken: process?.env?.ASTRA_DB_APPLICATION_TOKEN,
-          AstraDBEndpoint: process?.env?.ASTRA_DB_ENDPOINT,
-        }
-        : {}),
-      LLMProvider: llmProvider,
-      ...(llmProvider === "openai"
-        ? {
-          OpenAiKey: !!process.env.OPEN_AI_KEY,
-          OpenAiModelPref: process.env.OPEN_MODEL_PREF || "gpt-3.5-turbo",
-        }
-        : {}),
-
-      ...(llmProvider === "azure"
-        ? {
-          AzureOpenAiEndpoint: process.env.AZURE_OPENAI_ENDPOINT,
-          AzureOpenAiKey: !!process.env.AZURE_OPENAI_KEY,
-          AzureOpenAiModelPref: process.env.OPEN_MODEL_PREF,
-          AzureOpenAiEmbeddingModelPref: process.env.EMBEDDING_MODEL_PREF,
-          AzureOpenAiTokenLimit: process.env.AZURE_OPENAI_TOKEN_LIMIT || 4096,
-        }
-        : {}),
-
-      ...(llmProvider === "anthropic"
-        ? {
-          AnthropicApiKey: !!process.env.ANTHROPIC_API_KEY,
-          AnthropicModelPref: process.env.ANTHROPIC_MODEL_PREF || "claude-2",
-
-          // For embedding credentials when Anthropic is selected.
-          OpenAiKey: !!process.env.OPEN_AI_KEY,
-          AzureOpenAiEndpoint: process.env.AZURE_OPENAI_ENDPOINT,
-          AzureOpenAiKey: !!process.env.AZURE_OPENAI_KEY,
-          AzureOpenAiEmbeddingModelPref: process.env.EMBEDDING_MODEL_PREF,
-        }
-        : {}),
-
-      ...(llmProvider === "gemini"
-        ? {
-          GeminiLLMApiKey: !!process.env.GEMINI_API_KEY,
-          GeminiLLMModelPref:
-            process.env.GEMINI_LLM_MODEL_PREF || "gemini-pro",
-
-          // For embedding credentials when Gemini is selected.
-          OpenAiKey: !!process.env.OPEN_AI_KEY,
-          AzureOpenAiEndpoint: process.env.AZURE_OPENAI_ENDPOINT,
-          AzureOpenAiKey: !!process.env.AZURE_OPENAI_KEY,
-          AzureOpenAiEmbeddingModelPref: process.env.EMBEDDING_MODEL_PREF,
-        }
-        : {}),
-
-      ...(llmProvider === "lmstudio"
-        ? {
-          LMStudioBasePath: process.env.LMSTUDIO_BASE_PATH,
-          LMStudioTokenLimit: process.env.LMSTUDIO_MODEL_TOKEN_LIMIT,
-          LMStudioModelPref: process.env.LMSTUDIO_MODEL_PREF,
-
-          // For embedding credentials when lmstudio is selected.
-          OpenAiKey: !!process.env.OPEN_AI_KEY,
-          AzureOpenAiEndpoint: process.env.AZURE_OPENAI_ENDPOINT,
-          AzureOpenAiKey: !!process.env.AZURE_OPENAI_KEY,
-          AzureOpenAiEmbeddingModelPref: process.env.EMBEDDING_MODEL_PREF,
-        }
-        : {}),
-      ...(llmProvider === "localai"
-        ? {
-          LocalAiBasePath: process.env.LOCAL_AI_BASE_PATH,
-          LocalAiModelPref: process.env.LOCAL_AI_MODEL_PREF,
-          LocalAiTokenLimit: process.env.LOCAL_AI_MODEL_TOKEN_LIMIT,
-
-          // For embedding credentials when localai is selected.
-          OpenAiKey: !!process.env.OPEN_AI_KEY,
-          AzureOpenAiEndpoint: process.env.AZURE_OPENAI_ENDPOINT,
-          AzureOpenAiKey: !!process.env.AZURE_OPENAI_KEY,
-          AzureOpenAiEmbeddingModelPref: process.env.EMBEDDING_MODEL_PREF,
-        }
-        : {}),
-
-      ...(llmProvider === "ollama"
-        ? {
-          OllamaLLMBasePath: process.env.OLLAMA_BASE_PATH,
-          OllamaLLMModelPref: process.env.OLLAMA_MODEL_PREF,
-          OllamaLLMTokenLimit: process.env.OLLAMA_MODEL_TOKEN_LIMIT,
-
-          // For embedding credentials when ollama is selected.
-          OpenAiKey: !!process.env.OPEN_AI_KEY,
-          AzureOpenAiEndpoint: process.env.AZURE_OPENAI_ENDPOINT,
-          AzureOpenAiKey: !!process.env.AZURE_OPENAI_KEY,
-          AzureOpenAiEmbeddingModelPref: process.env.EMBEDDING_MODEL_PREF,
-        }
-        : {}),
-      ...(llmProvider === "togetherai"
-        ? {
-          TogetherAiApiKey: !!process.env.TOGETHER_AI_API_KEY,
-          TogetherAiModelPref: process.env.TOGETHER_AI_MODEL_PREF,
-
-          // For embedding credentials when ollama is selected.
-          OpenAiKey: !!process.env.OPEN_AI_KEY,
-          AzureOpenAiEndpoint: process.env.AZURE_OPENAI_ENDPOINT,
-          AzureOpenAiKey: !!process.env.AZURE_OPENAI_KEY,
-          AzureOpenAiEmbeddingModelPref: process.env.EMBEDDING_MODEL_PREF,
-        }
-        : {}),
-      ...(llmProvider === "perplexity"
-        ? {
-          PerplexityApiKey: !!process.env.PERPLEXITY_API_KEY,
-          PerplexityModelPref: process.env.PERPLEXITY_MODEL_PREF,
-
-          // For embedding credentials when ollama is selected.
-          OpenAiKey: !!process.env.OPEN_AI_KEY,
-          AzureOpenAiEndpoint: process.env.AZURE_OPENAI_ENDPOINT,
-          AzureOpenAiKey: !!process.env.AZURE_OPENAI_KEY,
-          AzureOpenAiEmbeddingModelPref: process.env.EMBEDDING_MODEL_PREF,
-        }
-        : {}),
-      ...(llmProvider === "openrouter"
-        ? {
-          OpenRouterApiKey: !!process.env.OPENROUTER_API_KEY,
-          OpenRouterModelPref: process.env.OPENROUTER_MODEL_PREF,
-
-          // For embedding credentials when ollama is selected.
-          OpenAiKey: !!process.env.OPEN_AI_KEY,
-          AzureOpenAiEndpoint: process.env.AZURE_OPENAI_ENDPOINT,
-          AzureOpenAiKey: !!process.env.AZURE_OPENAI_KEY,
-          AzureOpenAiEmbeddingModelPref: process.env.EMBEDDING_MODEL_PREF,
-        }
-        : {}),
-      ...(llmProvider === "mistral"
-        ? {
-          MistralApiKey: !!process.env.MISTRAL_API_KEY,
-          MistralModelPref: process.env.MISTRAL_MODEL_PREF,
-
-          // For embedding credentials when mistral is selected.
-          OpenAiKey: !!process.env.OPEN_AI_KEY,
-          AzureOpenAiEndpoint: process.env.AZURE_OPENAI_ENDPOINT,
-          AzureOpenAiKey: !!process.env.AZURE_OPENAI_KEY,
-          AzureOpenAiEmbeddingModelPref: process.env.EMBEDDING_MODEL_PREF,
-        }
-        : {}),
-
-      ...(llmProvider === "groq"
-        ? {
-          GroqApiKey: !!process.env.GROQ_API_KEY,
-          GroqModelPref: process.env.GROQ_MODEL_PREF,
-
-          // For embedding credentials when groq is selected.
-          OpenAiKey: !!process.env.OPEN_AI_KEY,
-          AzureOpenAiEndpoint: process.env.AZURE_OPENAI_ENDPOINT,
-          AzureOpenAiKey: !!process.env.AZURE_OPENAI_KEY,
-          AzureOpenAiEmbeddingModelPref: process.env.EMBEDDING_MODEL_PREF,
-        }
-        : {}),
-      ...(llmProvider === "native"
-        ? {
-          NativeLLMModelPref: process.env.NATIVE_LLM_MODEL_PREF,
-          NativeLLMTokenLimit: process.env.NATIVE_LLM_MODEL_TOKEN_LIMIT,
-
-          // For embedding credentials when native is selected.
-          OpenAiKey: !!process.env.OPEN_AI_KEY,
-          AzureOpenAiEndpoint: process.env.AZURE_OPENAI_ENDPOINT,
-          AzureOpenAiKey: !!process.env.AZURE_OPENAI_KEY,
-          AzureOpenAiEmbeddingModelPref: process.env.EMBEDDING_MODEL_PREF,
-        }
-        : {}),
-
-      ...(llmProvider === "huggingface"
-        ? {
-          HuggingFaceLLMEndpoint: process.env.HUGGING_FACE_LLM_ENDPOINT,
-          HuggingFaceLLMAccessToken: !!process.env.HUGGING_FACE_LLM_API_KEY,
-          HuggingFaceLLMTokenLimit: process.env.HUGGING_FACE_LLM_TOKEN_LIMIT,
-
-          // For embedding credentials when Anthropic is selected.
-          OpenAiKey: !!process.env.OPEN_AI_KEY,
-          AzureOpenAiEndpoint: process.env.AZURE_OPENAI_ENDPOINT,
-          AzureOpenAiKey: !!process.env.AZURE_OPENAI_KEY,
-          AzureOpenAiEmbeddingModelPref: process.env.EMBEDDING_MODEL_PREF,
-        }
-        : {}),
-=======
 
       // --------------------------------------------------------
       // VectorDB Provider Selection Settings & Configs
@@ -384,7 +164,6 @@
       // - Currently the only 3rd party is OpenAI, so is OPEN_AI_KEY is set
       // - then it can be shared.
       // --------------------------------------------------------
->>>>>>> cf5fb4c0
       WhisperProvider: process.env.WHISPER_PROVIDER || "local",
     };
   },
