--- conflicted
+++ resolved
@@ -1,22 +1,16 @@
 const path = require("path");
 const prisma = require("../utils/prisma");
-const { isValidUrl } = require("../utils/http");
+const { isValidUrl, safeJsonParse } = require("../utils/http");
+const { default: slugify } = require("slugify");
+const { v4 } = require("uuid");
+
 process.env.NODE_ENV === "development"
   ? require("dotenv").config({ path: `.env.${process.env.NODE_ENV}` })
-<<<<<<< HEAD
   : require("dotenv").config({
-      path: process.env.STORAGE_DIR
-        ? path.resolve(process.env.STORAGE_DIR, ".env")
-        : path.resolve(__dirname, ".env"),
-    });
-=======
-  : require("dotenv").config();
-
-const { default: slugify } = require("slugify");
-const { isValidUrl, safeJsonParse } = require("../utils/http");
-const prisma = require("../utils/prisma");
-const { v4 } = require("uuid");
->>>>>>> b23cb1a9
+    path: process.env.STORAGE_DIR
+      ? path.resolve(process.env.STORAGE_DIR, ".env")
+      : path.resolve(__dirname, ".env"),
+  });
 
 function isNullOrNaN(value) {
   if (value === null) return true;
