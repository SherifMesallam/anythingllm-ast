import { MagnifyingGlass } from "@phosphor-icons/react";
import { useEffect, useState, useRef } from "react";
import OpenAiLogo from "@/media/llmprovider/openai.png";
import GenericOpenAiLogo from "@/media/llmprovider/generic-openai.png";
import AzureOpenAiLogo from "@/media/llmprovider/azure.png";
import AnthropicLogo from "@/media/llmprovider/anthropic.png";
import GeminiLogo from "@/media/llmprovider/gemini.png";
import OllamaLogo from "@/media/llmprovider/ollama.png";
import LMStudioLogo from "@/media/llmprovider/lmstudio.png";
import LocalAiLogo from "@/media/llmprovider/localai.png";
import TogetherAILogo from "@/media/llmprovider/togetherai.png";
import FireworksAILogo from "@/media/llmprovider/fireworksai.jpeg";
import MistralLogo from "@/media/llmprovider/mistral.jpeg";
import HuggingFaceLogo from "@/media/llmprovider/huggingface.png";
import PerplexityLogo from "@/media/llmprovider/perplexity.png";
import OpenRouterLogo from "@/media/llmprovider/openrouter.jpeg";
import GroqLogo from "@/media/llmprovider/groq.png";
import KoboldCPPLogo from "@/media/llmprovider/koboldcpp.png";
import TextGenWebUILogo from "@/media/llmprovider/text-generation-webui.png";
import LiteLLMLogo from "@/media/llmprovider/litellm.png";
import AWSBedrockLogo from "@/media/llmprovider/bedrock.png";
import DeepSeekLogo from "@/media/llmprovider/deepseek.png";
import APIPieLogo from "@/media/llmprovider/apipie.png";
import XAILogo from "@/media/llmprovider/xai.png";

import CohereLogo from "@/media/llmprovider/cohere.png";
import OpenAiOptions from "@/components/LLMSelection/OpenAiOptions";
import GenericOpenAiOptions from "@/components/LLMSelection/GenericOpenAiOptions";
import AzureAiOptions from "@/components/LLMSelection/AzureAiOptions";
import AnthropicAiOptions from "@/components/LLMSelection/AnthropicAiOptions";
import LMStudioOptions from "@/components/LLMSelection/LMStudioOptions";
import LocalAiOptions from "@/components/LLMSelection/LocalAiOptions";
import GeminiLLMOptions from "@/components/LLMSelection/GeminiLLMOptions";
import OllamaLLMOptions from "@/components/LLMSelection/OllamaLLMOptions";
import MistralOptions from "@/components/LLMSelection/MistralOptions";
import HuggingFaceOptions from "@/components/LLMSelection/HuggingFaceOptions";
import TogetherAiOptions from "@/components/LLMSelection/TogetherAiOptions";
import FireworksAiOptions from "@/components/LLMSelection/FireworksAiOptions";
import PerplexityOptions from "@/components/LLMSelection/PerplexityOptions";
import OpenRouterOptions from "@/components/LLMSelection/OpenRouterOptions";
import GroqAiOptions from "@/components/LLMSelection/GroqAiOptions";
import CohereAiOptions from "@/components/LLMSelection/CohereAiOptions";
import KoboldCPPOptions from "@/components/LLMSelection/KoboldCPPOptions";
import TextGenWebUIOptions from "@/components/LLMSelection/TextGenWebUIOptions";
import LiteLLMOptions from "@/components/LLMSelection/LiteLLMOptions";
import AWSBedrockLLMOptions from "@/components/LLMSelection/AwsBedrockLLMOptions";
import DeepSeekOptions from "@/components/LLMSelection/DeepSeekOptions";
import ApiPieLLMOptions from "@/components/LLMSelection/ApiPieOptions";
import XAILLMOptions from "@/components/LLMSelection/XAiLLMOptions";

import LLMItem from "@/components/LLMSelection/LLMItem";
import System from "@/models/system";
import paths from "@/utils/paths";
import showToast from "@/utils/toast";
import { useNavigate } from "react-router-dom";

const TITLE = "LLM Preference";
const DESCRIPTION =
  "AnythingLLM can work with many LLM providers. This will be the service which handles chatting.";

const LLMS = [
  {
    name: "OpenAI",
    value: "openai",
    logo: OpenAiLogo,
    options: (settings) => <OpenAiOptions settings={settings} />,
    description: "The standard option for most non-commercial use.",
  },
  {
    name: "Azure OpenAI",
    value: "azure",
    logo: AzureOpenAiLogo,
    options: (settings) => <AzureAiOptions settings={settings} />,
    description: "The enterprise option of OpenAI hosted on Azure services.",
  },
  {
    name: "Anthropic",
    value: "anthropic",
    logo: AnthropicLogo,
    options: (settings) => <AnthropicAiOptions settings={settings} />,
    description: "A friendly AI Assistant hosted by Anthropic.",
  },
  {
    name: "Gemini",
    value: "gemini",
    logo: GeminiLogo,
    options: (settings) => <GeminiLLMOptions settings={settings} />,
    description: "Google's largest and most capable AI model",
  },
  {
    name: "HuggingFace",
    value: "huggingface",
    logo: HuggingFaceLogo,
    options: (settings) => <HuggingFaceOptions settings={settings} />,
    description:
      "Access 150,000+ open-source LLMs and the world's AI community",
  },
  {
    name: "Ollama",
    value: "ollama",
    logo: OllamaLogo,
    options: (settings) => <OllamaLLMOptions settings={settings} />,
    description: "Run LLMs locally on your own machine.",
  },
  {
    name: "LM Studio",
    value: "lmstudio",
    logo: LMStudioLogo,
    options: (settings) => <LMStudioOptions settings={settings} />,
    description:
      "Discover, download, and run thousands of cutting edge LLMs in a few clicks.",
  },
  {
    name: "Local AI",
    value: "localai",
    logo: LocalAiLogo,
    options: (settings) => <LocalAiOptions settings={settings} />,
    description: "Run LLMs locally on your own machine.",
  },
  {
    name: "KoboldCPP",
    value: "koboldcpp",
    logo: KoboldCPPLogo,
    options: (settings) => <KoboldCPPOptions settings={settings} />,
    description: "Run local LLMs using koboldcpp.",
  },
  {
    name: "Oobabooga Web UI",
    value: "textgenwebui",
    logo: TextGenWebUILogo,
    options: (settings) => <TextGenWebUIOptions settings={settings} />,
    description: "Run local LLMs using Oobabooga's Text Generation Web UI.",
  },
  {
    name: "Together AI",
    value: "togetherai",
    logo: TogetherAILogo,
    options: (settings) => <TogetherAiOptions settings={settings} />,
    description: "Run open source models from Together AI.",
  },
  {
    name: "Fireworks AI",
    value: "fireworksai",
    logo: FireworksAILogo,
    options: (settings) => <FireworksAiOptions settings={settings} />,
    description:
      "The fastest and most efficient inference engine to build production-ready, compound AI systems.",
  },
  {
    name: "Mistral",
    value: "mistral",
    logo: MistralLogo,
    options: (settings) => <MistralOptions settings={settings} />,
    description: "Run open source models from Mistral AI.",
  },
  {
    name: "Perplexity AI",
    value: "perplexity",
    logo: PerplexityLogo,
    options: (settings) => <PerplexityOptions settings={settings} />,
    description:
      "Run powerful and internet-connected models hosted by Perplexity AI.",
  },
  {
    name: "OpenRouter",
    value: "openrouter",
    logo: OpenRouterLogo,
    options: (settings) => <OpenRouterOptions settings={settings} />,
    description: "A unified interface for LLMs.",
  },
  {
    name: "Groq",
    value: "groq",
    logo: GroqLogo,
    options: (settings) => <GroqAiOptions settings={settings} />,
    description:
      "The fastest LLM inferencing available for real-time AI applications.",
  },
  {
    name: "Cohere",
    value: "cohere",
    logo: CohereLogo,
    options: (settings) => <CohereAiOptions settings={settings} />,
    description: "Run Cohere's powerful Command models.",
  },
  {
    name: "LiteLLM",
    value: "litellm",
    logo: LiteLLMLogo,
    options: (settings) => <LiteLLMOptions settings={settings} />,
    description: "Run LiteLLM's OpenAI compatible proxy for various LLMs.",
  },
  {
    name: "DeepSeek",
    value: "deepseek",
    logo: DeepSeekLogo,
    options: (settings) => <DeepSeekOptions settings={settings} />,
    description: "Run DeepSeek's powerful LLMs.",
  },
  {
    name: "APIpie",
    value: "apipie",
    logo: APIPieLogo,
    options: (settings) => <ApiPieLLMOptions settings={settings} />,
    description: "A unified API of AI services from leading providers",
  },
  {
    name: "Generic OpenAI",
    value: "generic-openai",
    logo: GenericOpenAiLogo,
    options: (settings) => <GenericOpenAiOptions settings={settings} />,
    description:
      "Connect to any OpenAi-compatible service via a custom configuration",
  },
  // {
  //   name: "Native",
  //   value: "native",
  //   logo: AnythingLLMIcon,
  //   options: (settings) => <NativeLLMOptions settings={settings} />,
  //   description:
  //     "Use a downloaded custom Llama model for chatting on this AnythingLLM instance.",
  // },
  {
    name: "AWS Bedrock",
    value: "bedrock",
    logo: AWSBedrockLogo,
    options: (settings) => <AWSBedrockLLMOptions settings={settings} />,
    description: "Run powerful foundation models privately with AWS Bedrock.",
  },
<<<<<<< HEAD
=======
  {
    name: "xAI",
    value: "xai",
    logo: XAILogo,
    options: (settings) => <XAILLMOptions settings={settings} />,
    description: "Run xAI's powerful LLMs like Grok-2 and more.",
  },
  {
    name: "Native",
    value: "native",
    logo: AnythingLLMIcon,
    options: (settings) => <NativeLLMOptions settings={settings} />,
    description:
      "Use a downloaded custom Llama model for chatting on this AnythingLLM instance.",
  },
>>>>>>> 79ce26de
];

export default function LLMPreference({
  setHeader,
  setForwardBtn,
  setBackBtn,
}) {
  const [searchQuery, setSearchQuery] = useState("");
  const [filteredLLMs, setFilteredLLMs] = useState([]);
  const [selectedLLM, setSelectedLLM] = useState(null);
  const [settings, setSettings] = useState(null);
  const formRef = useRef(null);
  const hiddenSubmitButtonRef = useRef(null);
  const isHosted = window.location.hostname.includes("useanything.com");
  const navigate = useNavigate();

  useEffect(() => {
    async function fetchKeys() {
      const _settings = await System.keys();
      setSettings(_settings);
      setSelectedLLM(_settings?.LLMProvider || "openai");
    }
    fetchKeys();
  }, []);

  function handleForward() {
    if (hiddenSubmitButtonRef.current) {
      hiddenSubmitButtonRef.current.click();
    }
  }
  function handleBack() {
    navigate(paths.onboarding.home());
  }

  const handleSubmit = async (e) => {
    e.preventDefault();
    const form = e.target;
    const data = {};
    const formData = new FormData(form);
    data.LLMProvider = selectedLLM;
    // Default to AnythingLLM embedder and LanceDB
    data.EmbeddingEngine = "native";
    data.VectorDB = "lancedb";
    for (var [key, value] of formData.entries()) data[key] = value;

    const { error } = await System.updateSystem(data);
    if (error) {
      showToast(`Failed to save LLM settings: ${error}`, "error");
      return;
    }
    navigate(paths.onboarding.userSetup());
  };

  useEffect(() => {
    setHeader({ title: TITLE, description: DESCRIPTION });
    setForwardBtn({ showing: true, disabled: false, onClick: handleForward });
    setBackBtn({ showing: true, disabled: false, onClick: handleBack });
  }, []);

  useEffect(() => {
    const filtered = LLMS.filter((llm) =>
      llm.name.toLowerCase().includes(searchQuery.toLowerCase())
    );
    setFilteredLLMs(filtered);
  }, [searchQuery, selectedLLM]);

  return (
    <div>
      <form ref={formRef} onSubmit={handleSubmit} className="w-full">
        <div className="w-full relative border-slate-300/40 shadow border-2 rounded-lg text-white">
          <div className="w-full p-4 absolute top-0 rounded-t-lg backdrop-blur-sm">
            <div className="w-full flex items-center sticky top-0">
              <MagnifyingGlass
                size={16}
                weight="bold"
                className="absolute left-4 z-30 text-white"
              />
              <input
                type="text"
                placeholder="Search LLM providers"
                className="bg-zinc-600 z-20 pl-10 h-[38px] rounded-full w-full px-4 py-1 text-sm border-2 border-slate-300/40 outline-none focus:outline-primary-button active:outline-primary-button outline-none text-white"
                onChange={(e) => setSearchQuery(e.target.value)}
                autoComplete="off"
                onKeyDown={(e) => {
                  if (e.key === "Enter") e.preventDefault();
                }}
              />
            </div>
          </div>
          <div className="px-4 pt-[70px] flex flex-col gap-y-1 max-h-[390px] overflow-y-auto no-scroll pb-4">
            {filteredLLMs.map((llm) => {
              return (
                <LLMItem
                  key={llm.name}
                  name={llm.name}
                  value={llm.value}
                  image={llm.logo}
                  description={llm.description}
                  checked={selectedLLM === llm.value}
                  onClick={() => setSelectedLLM(llm.value)}
                />
              );
            })}
          </div>
        </div>
        <div className="mt-4 flex flex-col gap-y-1">
          {selectedLLM &&
            LLMS.find((llm) => llm.value === selectedLLM)?.options(settings)}
        </div>
        <button
          type="submit"
          ref={hiddenSubmitButtonRef}
          hidden
          aria-hidden="true"
        ></button>
      </form>
    </div>
  );
}<|MERGE_RESOLUTION|>--- conflicted
+++ resolved
@@ -227,8 +227,6 @@
     options: (settings) => <AWSBedrockLLMOptions settings={settings} />,
     description: "Run powerful foundation models privately with AWS Bedrock.",
   },
-<<<<<<< HEAD
-=======
   {
     name: "xAI",
     value: "xai",
@@ -236,15 +234,6 @@
     options: (settings) => <XAILLMOptions settings={settings} />,
     description: "Run xAI's powerful LLMs like Grok-2 and more.",
   },
-  {
-    name: "Native",
-    value: "native",
-    logo: AnythingLLMIcon,
-    options: (settings) => <NativeLLMOptions settings={settings} />,
-    description:
-      "Use a downloaded custom Llama model for chatting on this AnythingLLM instance.",
-  },
->>>>>>> 79ce26de
 ];
 
 export default function LLMPreference({
