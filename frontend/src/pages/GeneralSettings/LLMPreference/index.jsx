--- conflicted
+++ resolved
@@ -275,19 +275,6 @@
     description: "Run xAI's powerful LLMs like Grok-2 and more.",
     requiredConfig: ["XAIApiKey", "XAIModelPref"],
   },
-<<<<<<< HEAD
-=======
-
-  {
-    name: "Native",
-    value: "native",
-    logo: AnythingLLMIcon,
-    options: (settings) => <NativeLLMOptions settings={settings} />,
-    description:
-      "Use a downloaded custom Llama model for chatting on this AnythingLLM instance.",
-    requiredConfig: [],
-  },
->>>>>>> 79ce26de
 ];
 
 export default function GeneralLLMPreference() {
